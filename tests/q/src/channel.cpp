
#include <q/channel.hpp>

#include <q-test/q-test.hpp>
#include <q-test/expect.hpp>

Q_TEST_MAKE_SCOPE( channel );

Q_MAKE_SIMPLE_EXCEPTION( test_exception );

TEST_F( channel, create )
{
	q::channel< int > ch( queue, 5 );

	auto readable = ch.get_readable( );
	auto writable = ch.get_writable( );
}

TEST_F( channel, zero_types )
{
	q::channel< > ch( queue, 5 );

	auto readable = ch.get_readable( );
	auto writable = ch.get_writable( );

	writable.send( );
	writable.send( std::make_tuple( ) );
	writable.close( );

	auto promise = readable.receive( )
	.then( EXPECT_CALL_WRAPPER(
		[ &readable ]( )
		{
			return readable.receive( );
		}
	) )
	.then( EXPECT_CALL_WRAPPER(
		[ &readable ]( std::tuple< >&& )
		{
			return readable.receive( );
		}
	) )
	.then( EXPECT_NO_CALL_WRAPPER(
		[ ]( ) { }
	) )
	.fail( EXPECT_CALL_WRAPPER(
		[ ]( q::channel_closed_exception& ) { }
	) )
	.fail( EXPECT_NO_CALL_WRAPPER(
		[ ]( std::exception_ptr ) { }
	) );

	run( std::move( promise ) );
}

TEST_F( channel, one_type )
{
	q::channel< int > ch( queue, 5 );

	auto readable = ch.get_readable( );
	auto writable = ch.get_writable( );

	writable.send( 17 );
	writable.send( std::make_tuple< int >( 4711 ) );
	writable.close( );

	auto promise = readable.receive( )
	.then( EXPECT_CALL_WRAPPER(
		[ &readable ]( int value )
		{
			EXPECT_EQ( value, 17 );

			return readable.receive( );
		}
	) )
	.then( EXPECT_CALL_WRAPPER(
		[ &readable ]( int value )
		{
			EXPECT_EQ( value, 4711 );

			return readable.receive( );
		}
	) )
	.then( EXPECT_NO_CALL_WRAPPER(
		[ ]( int value ) { }
	) )
	.fail( EXPECT_CALL_WRAPPER(
		[ ]( q::channel_closed_exception& ) { }
	) )
	.fail( EXPECT_NO_CALL_WRAPPER(
		[ ]( std::exception_ptr ) { }
	) );

	run( std::move( promise ) );
}

TEST_F( channel, two_types )
{
	q::channel< int, std::string > ch( queue, 5 );

	auto readable = ch.get_readable( );
	auto writable = ch.get_writable( );

	writable.send( 17, "hello" );
	writable.send( std::make_tuple( 4711, "world" ) );
	writable.close( );

	auto promise = readable.receive( )
	.then( EXPECT_CALL_WRAPPER(
		[ &readable ]( int value, std::string&& s )
		{
			EXPECT_EQ( 17, value );
			EXPECT_EQ( "hello", s );

			return readable.receive( );
		}
	) )
	.then( EXPECT_CALL_WRAPPER(
		[ &readable ]( int value, std::string s )
		{
			EXPECT_EQ( 4711, value );
			EXPECT_EQ( "world", s );

			return readable.receive( );
		}
	) )
	.then( EXPECT_NO_CALL_WRAPPER(
		[ ]( int value, std::string&& ) { }
	) )
	.fail( EXPECT_CALL_WRAPPER(
		[ ]( q::channel_closed_exception& ) { }
	) )
	.fail( EXPECT_NO_CALL_WRAPPER(
		[ ]( std::exception_ptr ) { }
	) );

	run( std::move( promise ) );
}

TEST_F( channel, auto_close_on_readable_destruction )
{
	auto channel_creator = [ this ]( ) -> q::readable< int >
	{
		q::channel< int > ch( queue, 5 );

		auto readable = ch.get_readable( );
		auto writable = ch.get_writable( );

		writable.send( 17 );
		writable.send( 4711 );

		return readable;
	};

	auto readable = channel_creator( );

	auto promise = readable.receive( )
	.then( EXPECT_CALL_WRAPPER(
		[ &readable ]( int value )
		{
			EXPECT_EQ( value, 17 );

			return readable.receive( );
		}
	) )
	.then( EXPECT_CALL_WRAPPER(
		[ &readable ]( int value )
		{
			EXPECT_EQ( value, 4711 );

			return readable.receive( );
		}
	) )
	.then( EXPECT_NO_CALL_WRAPPER(
		[ ]( int value ) { }
	) )
	.fail( EXPECT_CALL_WRAPPER(
		[ ]( q::channel_closed_exception& ) { }
	) )
	.fail( EXPECT_NO_CALL_WRAPPER(
		[ ]( std::exception_ptr ) { }
	) );

	run( std::move( promise ) );
}

TEST_F( channel, auto_close_on_writable_destruction )
{
	auto channel_creator = [ this ]( )
	-> std::tuple< q::promise< std::tuple< > >, q::writable< int > >
	{
		q::channel< int > ch( queue, 5 );

		auto readable = ch.get_readable( );
		auto writable = ch.get_writable( );

		auto promise = readable.receive( )
		.then( EXPECT_NO_CALL_WRAPPER(
			[ ]( int value ) { }
		) )
		.fail( EXPECT_CALL_WRAPPER(
			[ ]( q::channel_closed_exception& ) { }
		) )
		.fail( EXPECT_NO_CALL_WRAPPER(
			[ ]( std::exception_ptr ) { }
		) );

		return std::make_tuple(
			std::move( promise ), std::move( writable ) );
	};

	auto tup = channel_creator( );

	auto promise = std::move( std::get< 0 >( tup ) );
	auto writable = std::move( std::get< 1 >( tup ) );

	EXPECT_THROW( writable.send( 17 ), q::channel_closed_exception );

	run( std::move( promise ) );
}

<<<<<<< HEAD
TEST_F( channel, promise_channel )
{
	q::channel< q::promise< std::tuple< int > > > ch( queue, 5 );
=======
TEST_F( channel, channel_empty_promise_specialization )
{
	typedef q::promise< std::tuple< > > promise_type;

	q::channel< promise_type > ch( queue, 5 );
>>>>>>> ee8aa450

	auto readable = ch.get_readable( );
	auto writable = ch.get_writable( );

<<<<<<< HEAD
	EVENTUALLY_EXPECT_EQ( readable.receive( ), 5 );
	EVENTUALLY_EXPECT_EQ( readable.receive( ), 6 );
	EVENTUALLY_EXPECT_REJECTION_WITH(
		readable.receive( ), q::channel_closed_exception );

	writable.send( q::with( queue, 5 ) );
	writable.send( 6 );
	writable.close( );
=======
	writable.send( );
	writable.send( std::make_tuple< >( ) );
	writable.close( );

	auto promise = readable.receive( )
	.then( EXPECT_CALL_WRAPPER(
		[ &readable ]( )
		{
			return readable.receive( );
		}
	) )
	.then( EXPECT_CALL_WRAPPER(
		[ &readable ]( )
		{
			return readable.receive( );
		}
	) )
	.then( EXPECT_NO_CALL_WRAPPER(
		[ ]( ) { }
	) )
	.fail( EXPECT_CALL_WRAPPER(
		[ ]( q::channel_closed_exception& ) { }
	) )
	.fail( EXPECT_NO_CALL_WRAPPER(
		[ ]( std::exception_ptr ) { }
	) );

	run( std::move( promise ) );
}

TEST_F( channel, channel_non_empty_promise_specialization )
{
	typedef q::promise< std::tuple< int > > promise_type;

	q::channel< promise_type > ch( queue, 5 );

	auto readable = ch.get_readable( );
	auto writable = ch.get_writable( );

	writable.send( 17 );
	writable.send( std::make_tuple< int >( 4711 ) );
	writable.close( );

	auto promise = readable.receive( )
	.then( EXPECT_CALL_WRAPPER(
		[ &readable ]( int value )
		{
			EXPECT_EQ( value, 17 );

			return readable.receive( );
		}
	) )
	.then( EXPECT_CALL_WRAPPER(
		[ &readable ]( int value )
		{
			EXPECT_EQ( value, 4711 );

			return readable.receive( );
		}
	) )
	.then( EXPECT_NO_CALL_WRAPPER(
		[ ]( int value ) { }
	) )
	.fail( EXPECT_CALL_WRAPPER(
		[ ]( q::channel_closed_exception& ) { }
	) )
	.fail( EXPECT_NO_CALL_WRAPPER(
		[ ]( std::exception_ptr ) { }
	) );

	run( std::move( promise ) );
}

TEST_F( channel, channel_promise_specialization_rejection )
{
	typedef q::promise< std::tuple< int > > promise_type;

	q::channel< promise_type > ch( queue, 5 );

	auto readable = ch.get_readable( );
	auto writable = ch.get_writable( );

	auto rejected_promise = q::make_promise( queue, [ ]( ) -> int
	{
		Q_THROW( test_exception( ) );
	} );

	writable.send( 5 );
	writable.send( std::move( rejected_promise ) );
	writable.send( 17 );
	writable.close( );

	auto promise = readable.receive( )
	.then( EXPECT_CALL_WRAPPER(
		[ &readable ]( int value )
		{
			EXPECT_EQ( value, 5 );

			return readable.receive( );
		}
	) )
	.fail( EXPECT_CALL_WRAPPER(
		[ &readable ]( const test_exception& e )
		{
			return readable.receive( );
		}
	) )
	.then( EXPECT_NO_CALL_WRAPPER(
		[ this ]( int value )
		{
			return q::with( queue, 5 );
		}
	) )
	.fail( EXPECT_CALL_WRAPPER(
		[ &readable ]( const test_exception& e )
		{
			return readable.receive( );
		}
	) )
	.then( EXPECT_NO_CALL_WRAPPER(
		[ ]( int ) { }
	) )
	.fail( EXPECT_CALL_WRAPPER(
		[ ]( const test_exception& ) { }
	) )
	.fail( EXPECT_NO_CALL_WRAPPER(
		[ ]( std::exception_ptr e )
		{
			std::cerr
				<< "Shouldn't end up here: "
				<< q::stream_exception( e )
				<< std::endl;
		}
	) );

	run( std::move( promise ) );
}

TEST_F( channel, channel_empty_shared_promise_specialization )
{
	typedef q::shared_promise< std::tuple< > > promise_type;

	q::channel< promise_type > ch( queue, 5 );

	auto readable = ch.get_readable( );
	auto writable = ch.get_writable( );

	writable.send( );
	writable.send( std::make_tuple< >( ) );
	writable.close( );

	auto promise = readable.receive( )
	.then( EXPECT_CALL_WRAPPER(
		[ &readable ]( )
		{
			return readable.receive( );
		}
	) )
	.then( EXPECT_CALL_WRAPPER(
		[ &readable ]( )
		{
			return readable.receive( );
		}
	) )
	.then( EXPECT_NO_CALL_WRAPPER(
		[ ]( ) { }
	) )
	.fail( EXPECT_CALL_WRAPPER(
		[ ]( q::channel_closed_exception& ) { }
	) )
	.fail( EXPECT_NO_CALL_WRAPPER(
		[ ]( std::exception_ptr ) { }
	) );

	run( std::move( promise ) );
}

TEST_F( channel, channel_non_empty_shared_promise_specialization )
{
	typedef q::shared_promise< std::tuple< int > > promise_type;

	q::channel< promise_type > ch( queue, 5 );

	auto readable = ch.get_readable( );
	auto writable = ch.get_writable( );

	writable.send( 17 );
	writable.send( std::make_tuple< int >( 4711 ) );
	writable.close( );

	auto promise = readable.receive( )
	.then( EXPECT_CALL_WRAPPER(
		[ &readable ]( int value )
		{
			EXPECT_EQ( value, 17 );

			return readable.receive( );
		}
	) )
	.then( EXPECT_CALL_WRAPPER(
		[ &readable ]( int value )
		{
			EXPECT_EQ( value, 4711 );

			return readable.receive( );
		}
	) )
	.then( EXPECT_NO_CALL_WRAPPER(
		[ ]( int value ) { }
	) )
	.fail( EXPECT_CALL_WRAPPER(
		[ ]( q::channel_closed_exception& ) { }
	) )
	.fail( EXPECT_NO_CALL_WRAPPER(
		[ ]( std::exception_ptr ) { }
	) );

	run( std::move( promise ) );
}

TEST_F( channel, channel_shared_promise_specialization_rejection )
{
	typedef q::shared_promise< std::tuple< int > > promise_type;

	q::channel< promise_type > ch( queue, 5 );

	auto readable = ch.get_readable( );
	auto writable = ch.get_writable( );

	auto rejected_promise = q::make_promise( queue, [ ]( ) -> int
	{
		Q_THROW( test_exception( ) );
	} ).share( );

	writable.send( 5 );
	writable.send( std::move( rejected_promise ) );
	writable.send( 17 );
	writable.close( );

	auto promise = readable.receive( )
	.then( EXPECT_CALL_WRAPPER(
		[ &readable ]( int value )
		{
			EXPECT_EQ( value, 5 );

			return readable.receive( );
		}
	) )
	.fail( EXPECT_CALL_WRAPPER(
		[ &readable ]( const test_exception& e )
		{
			return readable.receive( );
		}
	) )
	.then( EXPECT_NO_CALL_WRAPPER(
		[ this ]( int value )
		{
			return q::with( queue, 5 );
		}
	) )
	.fail( EXPECT_CALL_WRAPPER(
		[ &readable ]( const test_exception& e )
		{
			return readable.receive( );
		}
	) )
	.then( EXPECT_NO_CALL_WRAPPER(
		[ ]( int ) { }
	) )
	.fail( EXPECT_CALL_WRAPPER(
		[ ]( const test_exception& ) { }
	) )
	.fail( EXPECT_NO_CALL_WRAPPER(
		[ ]( std::exception_ptr e )
		{
			std::cerr
				<< "Shouldn't end up here: "
				<< q::stream_exception( e )
				<< std::endl;
		}
	) );

	run( std::move( promise ) );
>>>>>>> ee8aa450
}<|MERGE_RESOLUTION|>--- conflicted
+++ resolved
@@ -2,7 +2,6 @@
 #include <q/channel.hpp>
 
 #include <q-test/q-test.hpp>
-#include <q-test/expect.hpp>
 
 Q_TEST_MAKE_SCOPE( channel );
 
@@ -219,31 +218,15 @@
 	run( std::move( promise ) );
 }
 
-<<<<<<< HEAD
-TEST_F( channel, promise_channel )
-{
-	q::channel< q::promise< std::tuple< int > > > ch( queue, 5 );
-=======
 TEST_F( channel, channel_empty_promise_specialization )
 {
 	typedef q::promise< std::tuple< > > promise_type;
 
 	q::channel< promise_type > ch( queue, 5 );
->>>>>>> ee8aa450
-
-	auto readable = ch.get_readable( );
-	auto writable = ch.get_writable( );
-
-<<<<<<< HEAD
-	EVENTUALLY_EXPECT_EQ( readable.receive( ), 5 );
-	EVENTUALLY_EXPECT_EQ( readable.receive( ), 6 );
-	EVENTUALLY_EXPECT_REJECTION_WITH(
-		readable.receive( ), q::channel_closed_exception );
-
-	writable.send( q::with( queue, 5 ) );
-	writable.send( 6 );
-	writable.close( );
-=======
+
+	auto readable = ch.get_readable( );
+	auto writable = ch.get_writable( );
+
 	writable.send( );
 	writable.send( std::make_tuple< >( ) );
 	writable.close( );
@@ -527,5 +510,4 @@
 	) );
 
 	run( std::move( promise ) );
->>>>>>> ee8aa450
 }
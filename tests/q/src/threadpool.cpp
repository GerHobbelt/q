--- conflicted
+++ resolved
@@ -8,11 +8,7 @@
 
 #include <queue>
 
-<<<<<<< HEAD
-TEST( ThreadPool, PerformTasks )
-=======
 TEST( thread_pool, perform_tasks )
->>>>>>> 971b494f
 {
 	q::test::spy spy;
 

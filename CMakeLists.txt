--- conflicted
+++ resolved
@@ -78,9 +78,7 @@
 
 add_subdirectory( "tests/qtest" )
 add_subdirectory( "tests/q" )
-<<<<<<< HEAD
 add_subdirectory( "tests/q-io" )
-=======
 
 if ( NOT WIN32 )
 	string( ASCII 27 Esc )
@@ -101,5 +99,4 @@
 elseif ( MSVC )
 	message( "${Green}You can now open "
 		"${Cyan}${CMAKE_BINARY_DIR}/q.sln${ColorReset}" )
-endif ( )
->>>>>>> 22b4a96f
+endif ( )
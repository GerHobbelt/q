
CORES=$(grep -c ^processor /proc/cpuinfo 2>/dev/null || sysctl -n hw.ncpu)

if [ "a$BUILDTYPE" == "a" ]; then
	if [ `uname -s` == Linux ]; then
		BUILDTYPE="Unix Makefiles"
	elif [ `uname -s` == Darwin ]; then
		BUILDTYPE=Xcode
	elif [ `uname -o` == Msys ]; then
		BUILDTYPE=VS
	fi
fi

<<<<<<< HEAD
BASEDIR=`pwd`
THIRD_DIR=${BASEDIR}/3rdparty/dist
if [ ! -d ${THIRD_DIR}/lib ] ; then
	cd 3rdparty
	./build-deps.sh $BUILDTYPE $CORES
	cd ..
fi

mkdir -p obj
cd obj

=======
>>>>>>> 22b4a96f
if [ "$BUILDTYPE" == "Unix Makefiles" ]; then
	mkdir -p obj
	cd obj

	# Create 4 different makefiles (each in a separate directory)
	mkdir release;        cd release ;        cmake -G "$BUILDTYPE" -DCMAKE_BUILD_TYPE=Release -DBUILD_SHARED_LIBS=ON  ../.. ; cd ..
	mkdir debug;          cd debug ;          cmake -G "$BUILDTYPE" -DCMAKE_BUILD_TYPE=Debug   -DBUILD_SHARED_LIBS=ON  ../.. ; cd ..
	mkdir release-static; cd release-static ; cmake -G "$BUILDTYPE" -DCMAKE_BUILD_TYPE=Release -DBUILD_SHARED_LIBS=OFF ../.. ; cd ..
	mkdir debug-static;   cd debug-static ;   cmake -G "$BUILDTYPE" -DCMAKE_BUILD_TYPE=Debug   -DBUILD_SHARED_LIBS=OFF ../.. ; cd ..

	cd release        ; make -j$CORES ; cd ..
	cd debug          ; make -j$CORES ; cd ..
	cd release-static ; make -j$CORES ; cd ..
	cd debug-static   ; make -j$CORES ; cd ..
elif [ "$BUILDTYPE" == "Xcode" ]; then
	cmake -G "$BUILDTYPE" -Bbuild -H.
elif [ "$BUILDTYPE" == "VS" ]; then
	cmake -G "Visual Studio 14 2015" -Bbuild -H.
fi<|MERGE_RESOLUTION|>--- conflicted
+++ resolved
@@ -11,7 +11,6 @@
 	fi
 fi
 
-<<<<<<< HEAD
 BASEDIR=`pwd`
 THIRD_DIR=${BASEDIR}/3rdparty/dist
 if [ ! -d ${THIRD_DIR}/lib ] ; then
@@ -20,11 +19,6 @@
 	cd ..
 fi
 
-mkdir -p obj
-cd obj
-
-=======
->>>>>>> 22b4a96f
 if [ "$BUILDTYPE" == "Unix Makefiles" ]; then
 	mkdir -p obj
 	cd obj

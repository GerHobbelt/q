/*
 * Copyright 2013 Gustaf Räntilä
 *
 * Licensed under the Apache License, Version 2.0 (the "License");
 * you may not use this file except in compliance with the License.
 * You may obtain a copy of the License at
 *
 * http://www.apache.org/licenses/LICENSE-2.0
 *
 * Unless required by applicable law or agreed to in writing, software
 * distributed under the License is distributed on an "AS IS" BASIS,
 * WITHOUT WARRANTIES OR CONDITIONS OF ANY KIND, either express or implied.
 * See the License for the specific language governing permissions and
 * limitations under the License.
 */

#ifndef LIBQ_CHANNEL_HPP
#define LIBQ_CHANNEL_HPP

#include <q/exception.hpp>
#include <q/mutex.hpp>
#include <q/promise.hpp>
#include <q/scope.hpp>

#include <list>
#include <queue>
#include <atomic>

namespace q {

Q_MAKE_SIMPLE_EXCEPTION( channel_closed_exception );

template< typename... T >
class readable;
<<<<<<< HEAD

template< typename... T >
using readable_ptr = std::shared_ptr< readable< T... > >;

template< typename... T >
class writable;

template< typename... T >
using writable_ptr = std::shared_ptr< writable< T... > >;

template< typename... T >
class channel;

template< typename... T >
using channel_ptr = std::shared_ptr< channel< T... > >;

template< typename... T >
using weak_channel_ptr = std::weak_ptr< channel< T... > >;

template< typename... T >
class readable
{
public:
	typedef std::tuple< T... > tuple_type;

	virtual promise< tuple_type > receive( ) = 0;

	virtual bool is_closed( ) = 0;

	virtual void close( ) = 0;
};
=======
>>>>>>> bed7b1e7

template< typename... T >
class writable;

template< typename... T >
class channel;

namespace detail {

<<<<<<< HEAD
	virtual void set_resume_notification( task fn ) = 0;

	virtual bool is_closed( ) = 0;

	virtual void close( ) = 0;
};
=======
static constexpr std::size_t default_resume_count( std::size_t count )
{
	return count < 3 ? count : ( ( count * 3 ) / 4 );
}
>>>>>>> bed7b1e7

template< typename... T >
class shared_channel
: public std::enable_shared_from_this< shared_channel< T... > >
{
public:
	typedef std::tuple< T... >    tuple_type;
	typedef detail::defer< T... > defer_type;
	typedef arguments< T... >     arguments_type;

	shared_channel(
		const queue_ptr& queue,
		std::size_t buffer_count,
		std::size_t resume_count
	)
	: default_queue_( queue )
	, mutex_( Q_HERE, "channel" )
	, closed_( false )
	, paused_( false )
	, buffer_count_( buffer_count )
	, resume_count_( std::min( resume_count, buffer_count ) )
	{ }

<<<<<<< HEAD
	bool is_closed( ) override
	{
		return closed_;
	}

	void close( ) override
	{
		task notification;

		{
			Q_AUTO_UNIQUE_LOCK( mutex_ );

			closed_.store( true, std::memory_order_seq_cst );

			for ( auto& waiter : waiters_ )
				waiter->set_exception(
					channel_closed_exception( ) );

			scopes_.clear( );

			notification = resume_notification_;
		}

		if ( notification )
			notification( );
	}
=======
	bool is_closed( )
	{
		return closed_;
	}

	void close( )
	{
		task notification;

		{
			Q_AUTO_UNIQUE_LOCK( mutex_ );

			closed_.store( true, std::memory_order_seq_cst );

			for ( auto& waiter : waiters_ )
				waiter->set_exception(
					channel_closed_exception( ) );
>>>>>>> bed7b1e7

			waiters_.clear( );

			scopes_.clear( );

			notification = resume_notification_;
		}

		if ( notification )
			notification( );
	}

	void send( tuple_type&& t )
	{
		Q_AUTO_UNIQUE_LOCK( mutex_ );

		if ( closed_.load( std::memory_order_seq_cst ) )
			Q_THROW( channel_closed_exception( ) );

		if ( waiters_.empty( ) )
		{
			if ( queue_.size( ) >= buffer_count_ )
				paused_ = true;

			queue_.push( std::move( t ) );
		}
		else
		{
			auto waiter = std::move( waiters_.front( ) );
			waiters_.pop_front( );

			waiter->set_value( std::move( t ) );
		}
	}

	promise< tuple_type > receive( )
	{
		Q_AUTO_UNIQUE_LOCK( mutex_ );

		if ( queue_.empty( ) )
		{
			if ( closed_.load( std::memory_order_seq_cst ) )
				return reject< arguments_type >(
					default_queue_,
					channel_closed_exception( ) );

			auto defer = ::q::make_shared< defer_type >(
				default_queue_ );

			waiters_.push_back( defer );
			resume( );

			return defer->get_promise( );
		}
		else
		{
			tuple_type t = std::move( queue_.front( ) );
			queue_.pop( );

			if ( queue_.size( ) < resume_count_ )
			{
				auto self = this->shared_from_this( );
				default_queue_->push( [ self ]( )
				{
					self->resume( );
				} );
			}

			auto defer = ::q::make_shared< defer_type >(
				default_queue_ );

			defer->set_value( std::move( t ) );

			return defer->get_promise( );
		}
	}

	inline bool should_send( )
	{
		return !paused_ && !closed_;
	}

	void set_resume_notification( task fn )
	{
		Q_AUTO_UNIQUE_LOCK( mutex_ );

		resume_notification_ = fn;
	}

	/**
	 * Adds a scope to this channel. This will cause the channel to "own"
	 * the scope, and thereby destruct it when the channel is destructed.
	 */
	void add_scope_until_closed( scope&& scope )
	{
<<<<<<< HEAD
		return !paused_ && !closed_;
	}

	void set_resume_notification( task fn ) override
	{
		Q_AUTO_UNIQUE_LOCK( mutex_ );

		resume_notification_ = fn;
	}

	/**
	 * Adds a scope to this channel. This will cause the channel to "own"
	 * the scope, and thereby destruct it when the channel is destructed.
	 */
	void add_scope_until_closed( scope&& scope )
	{
=======
>>>>>>> bed7b1e7
		Q_AUTO_UNIQUE_LOCK( mutex_ );

		if ( closed_ )
			// Already closed - don't keep scope
			return;

		scopes_.emplace_back( std::move( scope ) );
	}

private:
	inline void resume( )
	{
		if ( paused_.exchange( false ) )
		{
			auto& trigger_resume = resume_notification_;
			if ( trigger_resume )
				trigger_resume( );
		}
	}

	queue_ptr default_queue_;
	// TODO: Make this lock-free and consider other list types
	mutex mutex_;
	std::list< std::shared_ptr< defer_type > > waiters_;
	std::queue< tuple_type > queue_;
	std::atomic< bool > closed_;
	std::atomic< bool > paused_;
	const std::size_t buffer_count_;
	const std::size_t resume_count_;
	task resume_notification_;
	std::vector< scope > scopes_;
<<<<<<< HEAD
=======
};

template< typename... T >
class shared_channel_owner
{
public:
	shared_channel_owner( ) = delete;
	shared_channel_owner( const shared_channel_owner& ) = default;
	shared_channel_owner( shared_channel_owner&& ) = default;

	shared_channel_owner& operator=( const shared_channel_owner& ) = default;
	shared_channel_owner& operator=( shared_channel_owner&& ) = default;

	shared_channel_owner(
		std::shared_ptr< detail::shared_channel< T... > > ch )
	: shared_channel_( std::move( ch ) )
	{ }

	~shared_channel_owner( )
	{
		shared_channel_->close( );
	}

protected:
	std::shared_ptr< detail::shared_channel< T... > > shared_channel_;
};

} // namespace detail

template< typename... T >
class readable
{
public:
	typedef std::tuple< T... > tuple_type;

	readable( ) = delete;
	readable( const readable& ) = default;
	readable( readable&& ) = default;

	readable& operator=( const readable& ) = default;
	readable& operator=( readable&& ) = default;

	promise< tuple_type > receive( )
	{
		return shared_channel_->receive( );
	}

	bool is_closed( )
	{
		return shared_channel_->is_closed( );
	}

	void close( )
	{
		shared_channel_->close( );
	}

	void add_scope_until_closed( scope&& scope )
	{
		shared_channel_->add_scope_until_closed( std::move( scope ) );
	}

private:
	readable( std::shared_ptr< detail::shared_channel< T... > > ch )
	: shared_channel_( ch )
	, shared_owner_(
		std::make_shared< detail::shared_channel_owner< T... > >( ch ) )
	{ }

	friend class channel< T... >;

	std::shared_ptr< detail::shared_channel< T... > > shared_channel_;
	std::shared_ptr< detail::shared_channel_owner< T... > > shared_owner_;
};

template< typename... T >
class writable
{
public:
	typedef std::tuple< T... > tuple_type;

	writable( ) = delete;
	writable( const writable& ) = default;
	writable( writable&& ) = default;

	writable& operator=( const writable& ) = default;
	writable& operator=( writable&& ) = default;

	template< typename... Args >
	typename std::enable_if<
		(
			sizeof...( Args ) != 1
			or
			!arguments<
				typename arguments< Args... >::first_type
			>::template is_convertible_to<
				arguments< tuple_type >
			>::value
		)
		and
		( sizeof...( Args ) > 0 )
		and
		arguments<
			Args...
		>::template is_convertible_to<
			typename tuple_arguments< tuple_type >::this_type
		>::value
	>::type
	send( Args&&... args )
	{
		this->send( std::forward_as_tuple( args... ) );
	}

	template< typename T_ = tuple_type >
	typename std::enable_if<
		q::tuple_arguments< T_ >::size::value == 0
	>::type
	send( )
	{
		this->send( std::make_tuple( ) );
	}

	template< typename Tuple >
	typename std::enable_if<
		q::tuple_arguments<
			typename std::decay< Tuple >::type
		>::this_type::template is_convertible_to<
			typename q::tuple_arguments< tuple_type >::this_type
		>::value
	>::type
	send( Tuple&& t )
	{
		shared_channel_->send( std::forward< Tuple >( t ) );
	}

	bool should_send( )
	{
		return shared_channel_->should_send( );
	}

	void set_resume_notification( task fn )
	{
		shared_channel_->set_resume_notification( std::move( fn ) );
	}

	bool is_closed( )
	{
		return shared_channel_->is_closed( );
	}

	void close( )
	{
		shared_channel_->close( );
	}

	void add_scope_until_closed( scope&& scope )
	{
		shared_channel_->add_scope_until_closed( std::move( scope ) );
	}

private:
	writable( std::shared_ptr< detail::shared_channel< T... > > ch )
	: shared_channel_( ch )
	, shared_owner_(
		std::make_shared< detail::shared_channel_owner< T... > >( ch ) )
	{ }

	friend class channel< T... >;

	std::shared_ptr< detail::shared_channel< T... > > shared_channel_;
	std::shared_ptr< detail::shared_channel_owner< T... > > shared_owner_;
};

template< typename... T >
class channel
{
public:
	channel( const queue_ptr& queue, std::size_t buffer_count )
	: channel(
		queue,
		buffer_count,
		detail::default_resume_count( buffer_count )
	)
	{ }

	channel(
		const queue_ptr& queue,
		std::size_t buffer_count,
		std::size_t resume_count
	)
	: shared_channel_(
		q::make_shared< detail::shared_channel< T... > >(
			queue, buffer_count, resume_count ) )
	, readable_( shared_channel_ )
	, writable_( shared_channel_ )
	{ }

	readable< T... > get_readable( )
	{
		return readable_;
	}

	writable< T... > get_writable( )
	{
		return writable_;
	}

private:
	std::shared_ptr< detail::shared_channel< T... > > shared_channel_;
	readable< T... > readable_;
	writable< T... > writable_;
>>>>>>> bed7b1e7
};

} // namespace q

#endif // LIBQ_CHANNEL_HPP<|MERGE_RESOLUTION|>--- conflicted
+++ resolved
@@ -32,62 +32,19 @@
 
 template< typename... T >
 class readable;
-<<<<<<< HEAD
-
-template< typename... T >
-using readable_ptr = std::shared_ptr< readable< T... > >;
 
 template< typename... T >
 class writable;
 
 template< typename... T >
-using writable_ptr = std::shared_ptr< writable< T... > >;
-
-template< typename... T >
 class channel;
 
-template< typename... T >
-using channel_ptr = std::shared_ptr< channel< T... > >;
-
-template< typename... T >
-using weak_channel_ptr = std::weak_ptr< channel< T... > >;
-
-template< typename... T >
-class readable
-{
-public:
-	typedef std::tuple< T... > tuple_type;
-
-	virtual promise< tuple_type > receive( ) = 0;
-
-	virtual bool is_closed( ) = 0;
-
-	virtual void close( ) = 0;
-};
-=======
->>>>>>> bed7b1e7
-
-template< typename... T >
-class writable;
-
-template< typename... T >
-class channel;
-
 namespace detail {
 
-<<<<<<< HEAD
-	virtual void set_resume_notification( task fn ) = 0;
-
-	virtual bool is_closed( ) = 0;
-
-	virtual void close( ) = 0;
-};
-=======
 static constexpr std::size_t default_resume_count( std::size_t count )
 {
 	return count < 3 ? count : ( ( count * 3 ) / 4 );
 }
->>>>>>> bed7b1e7
 
 template< typename... T >
 class shared_channel
@@ -111,13 +68,12 @@
 	, resume_count_( std::min( resume_count, buffer_count ) )
 	{ }
 
-<<<<<<< HEAD
-	bool is_closed( ) override
+	bool is_closed( )
 	{
 		return closed_;
 	}
 
-	void close( ) override
+	void close( )
 	{
 		task notification;
 
@@ -129,34 +85,6 @@
 			for ( auto& waiter : waiters_ )
 				waiter->set_exception(
 					channel_closed_exception( ) );
-
-			scopes_.clear( );
-
-			notification = resume_notification_;
-		}
-
-		if ( notification )
-			notification( );
-	}
-=======
-	bool is_closed( )
-	{
-		return closed_;
-	}
-
-	void close( )
-	{
-		task notification;
-
-		{
-			Q_AUTO_UNIQUE_LOCK( mutex_ );
-
-			closed_.store( true, std::memory_order_seq_cst );
-
-			for ( auto& waiter : waiters_ )
-				waiter->set_exception(
-					channel_closed_exception( ) );
->>>>>>> bed7b1e7
 
 			waiters_.clear( );
 
@@ -252,25 +180,6 @@
 	 */
 	void add_scope_until_closed( scope&& scope )
 	{
-<<<<<<< HEAD
-		return !paused_ && !closed_;
-	}
-
-	void set_resume_notification( task fn ) override
-	{
-		Q_AUTO_UNIQUE_LOCK( mutex_ );
-
-		resume_notification_ = fn;
-	}
-
-	/**
-	 * Adds a scope to this channel. This will cause the channel to "own"
-	 * the scope, and thereby destruct it when the channel is destructed.
-	 */
-	void add_scope_until_closed( scope&& scope )
-	{
-=======
->>>>>>> bed7b1e7
 		Q_AUTO_UNIQUE_LOCK( mutex_ );
 
 		if ( closed_ )
@@ -302,8 +211,6 @@
 	const std::size_t resume_count_;
 	task resume_notification_;
 	std::vector< scope > scopes_;
-<<<<<<< HEAD
-=======
 };
 
 template< typename... T >
@@ -515,7 +422,6 @@
 	std::shared_ptr< detail::shared_channel< T... > > shared_channel_;
 	readable< T... > readable_;
 	writable< T... > writable_;
->>>>>>> bed7b1e7
 };
 
 } // namespace q

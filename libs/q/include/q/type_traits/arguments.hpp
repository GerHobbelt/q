/*
 * Copyright 2013 Gustaf Räntilä
 *
 * Licensed under the Apache License, Version 2.0 (the "License");
 * you may not use this file except in compliance with the License.
 * You may obtain a copy of the License at
 *
 * http://www.apache.org/licenses/LICENSE-2.0
 *
 * Unless required by applicable law or agreed to in writing, software
 * distributed under the License is distributed on an "AS IS" BASIS,
 * WITHOUT WARRANTIES OR CONDITIONS OF ANY KIND, either express or implied.
 * See the License for the specific language governing permissions and
 * limitations under the License.
 */

#ifndef LIBQ_TYPE_TRAITS_ARGUMENTS_HPP
#define LIBQ_TYPE_TRAITS_ARGUMENTS_HPP

namespace q {

namespace detail {

template< typename First, typename... Rest >
struct variadic_rest
{
	typedef First first_type;

	template< template< typename... > class T >
	struct apply_rest
	{
		typedef T< Rest... > type;
	};

	typedef std::integral_constant< bool, ( sizeof...( Rest ) > 0 ) > has_rest;
};

} // namespace detail

/**
 * Determines if the arguments in a q::arguments (@a From) are the same as the
 * arguments in a q::arguments (@a To).
 */
template< typename From, typename To >
struct is_argument_same;

/**
 * Determines if the arguments in a q::arguments (@a From) are the same or
 * convertible into the arguments in a q::arguments (@a To).
 */
template< typename From, typename To >
struct is_argument_same_or_convertible;

template< typename From, typename To >
struct is_argument_same_or_convertible_incl_void;

/**
 * Determines if the type T exists as any of the types in the q::arguments
 * Arguments.
 * Equals either std::true_type or std::false_type.
 */
template< typename Arguments, typename T >
struct argument_contains;

/**
 * Determines if all the types in the q::arguments Subset is found in the
 * q::arguments Superset.
 * Equals either std::true_type or std::false_type.
 */
template< typename Superset, typename Subset >
struct argument_contains_all;

/**
 * Generic variadic template argument generator which also provides simple
 * helpers for traversing and managing variadic templates.
 * 
 * @c first_type is the first argument type.
 * @c rest_arguments is an @c arguments<> with the rest of the arguments (i.e.
 *    the second and following arguments)
 * @c tuple_type is a @c std::tuple with the same arguments as this class.
 */
template< typename... Args >
struct arguments
{
	typedef arguments< Args... > this_type;

	template< typename... T >
	struct identity
	{
		typedef arguments< T... > type;
	};

	template< template< typename... > class T >
	struct apply
	{
		typedef T< Args... > type;
	};

	typedef typename detail::variadic_rest< Args... > rest;

	typedef typename rest::first_type first_type;
<<<<<<< HEAD
	typedef typename rest::template apply_rest< identity >::type::type rest_arguments;
=======
	typedef typename rest::template apply_rest< identity >::type::type
		rest_arguments;
>>>>>>> 6b4bae69

	typedef typename apply< std::tuple >::type tuple_type;

	typedef std::integral_constant< std::size_t, sizeof...( Args ) > size;

	typedef std::false_type empty;

	typedef bool_type<
		size::value == 1
		and
		std::is_void< first_type >::value
	> empty_or_void;

<<<<<<< HEAD
=======
	typedef bool_type<
		size::value == 1
		and
		(
			std::is_void< first_type >::value
			or
			std::is_same<
				typename std::decay< first_type >::type,
				void_t
			>::value
		)
	> empty_or_voidish;
>>>>>>> 6b4bae69

	// TODO: Why did I write this?
	template< template< template< typename... > class > class T >
	struct convert_in_tuple
	{
		typedef typename T<std::tuple>::type type;
	};

	template< typename... Before >
	struct prepend
	{
		typedef arguments< Before..., Args... > type;
	};

	template< typename... After >
	struct append
	{
		typedef arguments< Args..., After... > type;
	};

	template< typename T, std::intptr_t Offset = 0 >
	struct index_of
	: public rest_arguments::template index_of< T, Offset + 1 >
	{ };

	template< std::intptr_t Offset >
	struct index_of< first_type, Offset >
	: public std::integral_constant< std::intptr_t, Offset >
	{ };

	template< typename T >
	struct has
	: bool_type< index_of< T >::value != -1 >
	{ };

	/**
	 * Given a q::arguments wrapped set of types T, checks whether the
	 * current arguments are individually equal to their corresponding
	 * position in T
	 */
	template< typename T >
	struct equals
	: is_argument_same< this_type, T >
	{ };

	/**
	 * Given a q::arguments wrapped set of types T, checks whether the
	 * current arguments are individually equal or convertible into their
	 * corresponding position in T
	 */
	template< typename T >
	struct is_convertible_to
	: is_argument_same_or_convertible< this_type, T >
	{ };

<<<<<<< HEAD
=======
	template< typename T >
	struct is_convertible_to_incl_void
	: is_argument_same_or_convertible_incl_void< this_type, T >
	{ };

>>>>>>> 6b4bae69
	/**
	 * map each argument with a type T and return a new q::arguments.
	 *
	 * Example:
	 *   Given q::arguments< int, char > mapped to T returns:
	 *   q::arguments< T< int >, T< char > >
	 *
	 *   More precisely:
	 *   q::arguments< int, char >::template map< T >::type
	 *   // -> q::arguments< T< int >, T< char > >
	 */
	template< template< typename > class T >
	struct map
	{
		typedef arguments< typename T< Args >::type... > type;
	};

	/**
	 * filter each arguments through T which is supposed to resolve to a
	 * std::true_type or std::false_type. The resulting type is a (possibly
	 * shorter) q::arguments with only the types matching T.
	 */
	template< template< typename > class T >
	struct filter
	{
		typedef typename std::conditional<
			T< first_type >::value,
			typename rest_arguments
				::template filter< T >::type
				::template prepend< first_type >::type,
			typename rest_arguments
				::template filter< T >::type
		>::type type;
	};

	template< typename Arguments >
	struct _contains_all
	{
		typedef argument_contains_all< this_type, Arguments > type;
	};

	template< typename Arguments >
	struct contains_all
	: _contains_all< Arguments >::type
	{ };

	template< typename... T >
	struct contains
	: contains_all< arguments< T... > >
	{ };
};

template< >
struct arguments< >
{
	typedef arguments< > this_type;

	template< template< typename... > class T >
	struct apply
	{
		typedef T< > type;
	};

	typedef typename apply< std::tuple >::type tuple_type;

	typedef std::integral_constant< std::size_t, 0 > size;

	typedef std::true_type empty;

	typedef std::true_type empty_or_void;
<<<<<<< HEAD
=======
	typedef std::true_type empty_or_voidish;
>>>>>>> 6b4bae69


	template< typename... Before >
	struct prepend
	{
		typedef arguments< Before... > type;
	};

	template< typename... After >
	struct append
	{
		typedef arguments< After... > type;
	};

	template< typename T, std::intptr_t = 0 >
	struct index_of
	: public std::integral_constant< std::intptr_t, -1 >
	{ };

	template< typename T >
	struct has
	: std::false_type
	{ };

	template< typename T >
	struct equals
	: is_argument_same< this_type, T >
	{ };

	template< typename T >
	struct is_convertible_to
	: is_argument_same_or_convertible< this_type, T >
	{ };

<<<<<<< HEAD
=======
	template< typename T >
	struct is_convertible_to_incl_void
	: is_argument_same_or_convertible_incl_void< this_type, T >
	{ };

>>>>>>> 6b4bae69
	template< template< typename > class T >
	struct map
	{
		typedef arguments< > type;
	};

	template< template< typename > class T >
	struct filter
	{
		typedef arguments< > type;
	};

	template< typename Arguments >
	struct contains_all
	: Arguments::empty
	{ };

	template< typename... T >
	struct contains
	: contains_all< arguments< T... > >
	{ };
};

namespace detail {

template< typename T >
struct tuple_arguments
: public arguments< T > // TODO: Remove
{
	typedef arguments< T > type;
};

template< >
struct tuple_arguments< void >
: public arguments< > // TODO: Remove
{
	typedef arguments< > type;
};

template< typename... Args >
struct tuple_arguments< const std::tuple< Args... >& >
: public tuple_arguments< std::tuple< Args... > >
{ };

template< typename... Args >
struct tuple_arguments< std::tuple< Args... >&& >
: public tuple_arguments< std::tuple< Args... > >
{ };

template< typename... Args >
struct tuple_arguments< std::tuple< Args... > >
: public arguments< Args... > // TODO: Remove
{
	typedef arguments< Args... > type;
};

template< template< typename... > class Predicate, size_t, typename... >
struct is_one_argument_and
: std::false_type
{ };

template< template< typename... > class Predicate, typename Arg >
struct is_one_argument_and< Predicate, 1, Arg >
: bool_type< Predicate< Arg >::value >
{ };

} // namespace detail

template< template< typename... > class Predicate, typename... Args >
struct is_one_argument_and
: detail::is_one_argument_and< Predicate, sizeof...( Args ), Args... >
{ };

} // namespace q

#endif // LIBQ_TYPE_TRAITS_ARGUMENTS_HPP<|MERGE_RESOLUTION|>--- conflicted
+++ resolved
@@ -99,12 +99,8 @@
 	typedef typename detail::variadic_rest< Args... > rest;
 
 	typedef typename rest::first_type first_type;
-<<<<<<< HEAD
-	typedef typename rest::template apply_rest< identity >::type::type rest_arguments;
-=======
 	typedef typename rest::template apply_rest< identity >::type::type
 		rest_arguments;
->>>>>>> 6b4bae69
 
 	typedef typename apply< std::tuple >::type tuple_type;
 
@@ -118,8 +114,6 @@
 		std::is_void< first_type >::value
 	> empty_or_void;
 
-<<<<<<< HEAD
-=======
 	typedef bool_type<
 		size::value == 1
 		and
@@ -132,7 +126,6 @@
 			>::value
 		)
 	> empty_or_voidish;
->>>>>>> 6b4bae69
 
 	// TODO: Why did I write this?
 	template< template< template< typename... > class > class T >
@@ -188,14 +181,11 @@
 	: is_argument_same_or_convertible< this_type, T >
 	{ };
 
-<<<<<<< HEAD
-=======
 	template< typename T >
 	struct is_convertible_to_incl_void
 	: is_argument_same_or_convertible_incl_void< this_type, T >
 	{ };
 
->>>>>>> 6b4bae69
 	/**
 	 * map each argument with a type T and return a new q::arguments.
 	 *
@@ -266,10 +256,7 @@
 	typedef std::true_type empty;
 
 	typedef std::true_type empty_or_void;
-<<<<<<< HEAD
-=======
 	typedef std::true_type empty_or_voidish;
->>>>>>> 6b4bae69
 
 
 	template< typename... Before >
@@ -304,14 +291,11 @@
 	: is_argument_same_or_convertible< this_type, T >
 	{ };
 
-<<<<<<< HEAD
-=======
 	template< typename T >
 	struct is_convertible_to_incl_void
 	: is_argument_same_or_convertible_incl_void< this_type, T >
 	{ };
 
->>>>>>> 6b4bae69
 	template< template< typename > class T >
 	struct map
 	{

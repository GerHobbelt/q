--- conflicted
+++ resolved
@@ -60,38 +60,6 @@
 >
 { };
 
-<<<<<<< HEAD
-template< typename... T >
-struct promise_if_first_and_only
-{
-	typedef std::false_type valid;
-	typedef void type;
-	typedef std::tuple< > tuple_type;
-	typedef arguments< > arguments_type;
-};
-
-template< typename... Args >
-struct promise_if_first_and_only< ::q::promise< Args... > >
-{
-	typedef std::true_type valid;
-	typedef promise< Args... > type;
-	typedef typename type::tuple_type tuple_type;
-	typedef arguments< Args... > arguments_type;
-};
-
-template< typename... Args >
-struct promise_if_first_and_only< ::q::shared_promise< Args... > >
-{
-	typedef std::true_type valid;
-	typedef promise< Args... > type;
-	typedef typename type::tuple_type tuple_type;
-	typedef arguments< Args... > arguments_type;
-};
-
-// TODO: Make this exception actually chain the original exception that was thrown..
-class broken_promise_exception
-: exception
-=======
 template< >
 struct are_promises< >
 : std::false_type
@@ -101,7 +69,6 @@
 
 template< typename... T >
 struct promise_if_first_and_only
->>>>>>> ee8aa450
 {
 	typedef std::false_type valid;
 	typedef void type;

/*
 * Copyright 2013 Gustaf Räntilä
 *
 * Licensed under the Apache License, Version 2.0 (the "License");
 * you may not use this file except in compliance with the License.
 * You may obtain a copy of the License at
 *
 * http://www.apache.org/licenses/LICENSE-2.0
 *
 * Unless required by applicable law or agreed to in writing, software
 * distributed under the License is distributed on an "AS IS" BASIS,
 * WITHOUT WARRANTIES OR CONDITIONS OF ANY KIND, either express or implied.
 * See the License for the specific language governing permissions and
 * limitations under the License.
 */

#ifndef LIBQ_FUNCTIONAL_HPP
#define LIBQ_FUNCTIONAL_HPP

#include <iostream>
#include <functional>

#include <q/pp.hpp>
#include <q/type_traits.hpp>


#define Q_FUNCTIONTRAITS( Fn ) \
	::q::function_traits< Fn >

#define Q_RESULT_OF( Fn ) \
	typename ::q::function_traits< Fn >::result_type

#define Q_RESULT_OF_AS_ARGUMENT( Fn ) \
	::q::function_traits< Fn >::result_argument_type

#define Q_RESULT_OF_AS_TUPLE_TYPE( Fn ) \
	typename Q_RESULT_OF_AS_ARGUMENT( Fn )::tuple_type

#define Q_RESULT_OF_AS_ARGUMENT_TYPE( Fn ) \
	typename Q_RESULT_OF_AS_ARGUMENT( Fn )

#define Q_ARITY_OF( Fn ) \
	::q::function_traits< Fn >::arity::value

#define Q_ARGUMENTS_OF( Fn ) \
	typename ::q::function_traits< Fn >::argument_types

#define Q_FIRST_ARGUMENT_OF( Fn ) \
	typename ::q::function_traits< Fn >::argument_types::first_type

#define Q_FIRST_ARGUMENT_IS_TUPLE( Fn ) \
	::q::is_tuple< \
		typename ::std::decay< \
			typename ::q::function_traits< \
				Fn \
			>::argument_types::first_type \
		>::type \
	>::value

#define Q_ARGUMENTS_ARE( Fn, ... ) \
	::q::is_argument_same_t< \
		Q_ARGUMENTS_OF( Fn ), \
		::q::arguments< __VA_ARGS__ > \
	>

#define Q_ARGUMENTS_ARE_CONVERTIBLE_FROM( Fn, ... ) \
	::q::is_argument_same_or_convertible_t< \
		::q::arguments< __VA_ARGS__ >, \
		Q_ARGUMENTS_OF( Fn ) \
	>

#define Q_ARGUMENTS_ARE_CONVERTIBLE_FROM_INCL_VOID( Fn, ... ) \
	::q::is_argument_same_or_convertible_incl_void_t< \
		::q::arguments< __VA_ARGS__ >, \
		Q_ARGUMENTS_OF( Fn ) \
	>

#define Q_MEMBERCLASS_OF( Fn ) \
	typename ::q::function_traits< Fn >::memberclass_type

#define Q_IS_MEMBERFUNCTION( Fn ) \
	::q::bool_type_t< !std::is_void< Q_MEMBERCLASS_OF( Fn ) >::value >

#define Q_IS_FUNCTION( Fn ) \
	::q::function_traits< Fn >::valid

#define Q_IS_CONST_OF( Fn ) \
	::q::function_traits< Fn >::is_const::value;

namespace q {

namespace detail {

struct valid_t
{
	typedef std::true_type valid;
};

struct invalid_t
{
	typedef std::false_type valid;
};

template< typename Signature >
struct fn_match
: public invalid_t
{ };

template< typename R, typename... A >
struct fn_match< R( & )( A... ) >
: public fn_match< R( A... ) >
{ };

template< typename R, typename... A >
struct fn_match< R( * )( A... ) >
: public fn_match< R( A... ) >
{ };

template< typename R, typename... A >
struct fn_match< R( A... ) >
: public valid_t
{
	typedef R result_type;
	typedef arguments< A... > argument_types;
	typedef R( signature )( A... );
	typedef R( *signature_ptr )( A... );
	typedef void memberclass_type;
	typedef void member_signature_ptr;
	typedef std::false_type is_const;
};

template< typename R, typename C, typename... A >
struct fn_match< R( C::* )( A... ) >
: public fn_match< R( C::* )( A... ) const >
{
	typedef std::false_type is_const;
};

template< typename R, typename C, typename... A >
struct fn_match< R( C::* )( A... ) const >
: public valid_t
{
	typedef R result_type;
	typedef arguments< A... > argument_types;
	typedef R( signature )( A... );
	typedef R( *signature_ptr )( A... );
	typedef C memberclass_type;
	typedef R( C::*member_signature_ptr )( A... );
	typedef std::true_type is_const;
};


template< typename Fn >
fn_match< Fn > fn_type( Fn&& );

template< typename Fn, typename Enabled = void >
struct has_call_operator
: public std::false_type
{ };

template< typename Fn >
struct has_call_operator<
	Fn,
	typename std::enable_if<
		std::is_same<
			decltype( q::detail::fn_type(
				&std::decay< Fn >::type::operator( ) ) ),
			decltype( q::detail::fn_type(
				&std::decay< Fn >::type::operator( ) ) )
		>::value
	>::type
>
: public std::true_type
{ };

template<
	typename Fn,
	bool Valid = fn_match< Fn >::valid::value,
	bool CallableByOperator = has_call_operator< Fn >::value
>
struct identity
{
	typedef typename std::remove_reference< Fn >::type decayed_type;
	typedef fn_match< decayed_type > match;
	typedef std::false_type using_call_operator;
};

template< typename Fn >
struct identity< Fn, false, true >
{
	typedef typename std::remove_reference< Fn >::type decayed_type;
	typedef decltype( fn_type( &decayed_type::operator( ) ) ) match;
	typedef std::true_type using_call_operator;
};

struct invalid_match
: public invalid_t
{
	typedef void result_type;
	typedef arguments< > argument_types;
	typedef void memberclass_type;
	typedef void signature;
	typedef void signature_ptr;
	typedef void member_signature_ptr;
	typedef void is_const;
};

// Fn is not any kind of function
template< typename Fn >
struct identity< Fn, false, false >
{
	typedef typename std::decay< Fn >::type decayed_type;
	typedef invalid_match match;
	typedef std::false_type using_call_operator;
};

template< typename Fn >
struct function_traits
{
	typedef Fn type;
	typedef identity< type > ident;
	typedef typename ident::match match;
	typedef typename ident::using_call_operator using_call_operator;
};

} // namespace detail

template< typename Fn >
struct function_traits
: public detail::function_traits< Fn >
{
	using typename detail::function_traits< Fn >::type;

	// MSVC 2015 gets an ICE on this 'using'. Similar to GCC below on
	// 'match'... This seems hard for compilers to get right.
	//using typename detail::function_traits< Fn >::using_call_operator;
	typedef typename detail::function_traits<
		Fn
	>::using_call_operator                       using_call_operator;

	typedef bool_type<
		!using_call_operator::value
	>                                            plain;

	// TODO: GCC Seems to not allow this using statement, which is why the
	// typedef is necessary.
	//using typename detail::function_traits< Fn >::match;
	typedef typename detail::function_traits< Fn >::match match;

	/**
	 * std::true_type or std::false_type depending on whether the type is
	 * understood to be a valid function or function-like type or not
	 */
	typedef typename match::valid                valid;

	/**
	 * The result type of the function. Same as @c std::result_type
	 */
	typedef typename match::result_type          result_type;

	/**
	 * The result type of the function capsulated in a q::arguments. This will
	 * treat a void return type (which really isn't a type) as an empty type
	 * list of the q::arguments. Hence this type becomes q::arguments<>.
	 */
	typedef typename std::conditional<
		std::is_same< result_type, void >::value,
		arguments< >,
		::q::tuple_arguments_t< result_type >
	>::type                                      result_argument_type;

	/**
	 * A @c q::arguments type for the argument types
	 */
	typedef typename match::argument_types       argument_types;

	/**
	 * The type of the class for which this function is a member, for member
	 * functions, or void for non-member function types.
	 */
	typedef typename match::memberclass_type     memberclass_type;

	/**
	 * The plain function type on the form result_type( argument types... )
	 */
	typedef typename match::signature            signature;

	/**
	 * Function pointer type on the form result_type( * )( argument types... )
	 */
	typedef typename match::signature_ptr        signature_ptr;

	/**
	 * Member function pointer type on the form:
	 * result_type( memberclass_type::* )( argument types... )
	 */
	typedef typename match::member_signature_ptr member_signature_ptr;

	/**
	 * std::function-wrapped type
	 */
	typedef std::function< signature >           function_type;

	/**
	 * The arity of the function, i.e. the number of arguments it expects
	 */
	typedef typename argument_types::size        arity;

	/**
	 * If this is a member function, is_const is std::true_type if it is a
	 * const member function. Is std::false_type otherwise.
	 * This also affects capturing lambas, where is_const will be
	 * std::false_type if the lambda is `mutable` otherwise std::true_type.
	 */
	typedef typename match::is_const             is_const;
};

template< typename Fn >
using is_function_t = typename Q_IS_FUNCTION( Fn );

template< typename Fn >
using is_plain_function_t = typename ::q::function_traits< Fn >::plain;

template< typename Fn >
using signature_ptr_of_t = typename ::q::function_traits< Fn >::signature_ptr;

template< typename Fn >
using member_signature_ptr_of_t =
	typename ::q::function_traits< Fn >::member_signature_ptr;

template< typename Fn >
using std_function_of_t = typename ::q::function_traits< Fn >::function_type;

template< typename Fn >
using is_memberfunction_t = typename Q_IS_MEMBERFUNCTION( Fn );

template< typename Fn >
using arity_of_t = typename ::q::function_traits< Fn >::arity;

template< typename Fn >
using is_const_of_t = typename ::q::function_traits< Fn >::is_const;

// Mutable are function objects with non-const call operators
template< typename Fn >
using is_mutable_of_t = bool_type<
	!::q::function_traits< Fn >::is_const::value
	and
	::q::function_traits< Fn >::using_call_operator::value
>;

template< typename Fn >
using result_of_t = Q_RESULT_OF( Fn );

template< typename Fn >
using result_of_as_argument_t = Q_RESULT_OF_AS_ARGUMENT_TYPE( Fn );

template< typename Fn >
using result_of_as_tuple_t = Q_RESULT_OF_AS_TUPLE_TYPE( Fn );

template< typename Fn >
using arguments_of_t = Q_ARGUMENTS_OF( Fn );

template< typename Fn >
using first_argument_of_t = Q_FIRST_ARGUMENT_OF( Fn );

template< typename Fn >
using first_argument_is_tuple_t = ::q::is_tuple<
		typename ::std::decay<
			typename ::q::function_traits<
				Fn
			>::argument_types::first_type
		>::type
	>;

template< typename Fn >
using memberclass_of_t = Q_MEMBERCLASS_OF( Fn );

template< typename Fn, typename... Args >
using arguments_of_are_t =
	::q::is_argument_same_t<
		arguments_of_t< Fn >,
		::q::arguments< Args... >
	>;

template< typename Fn, typename... Args >
using arguments_of_are_convertible_from_t =
	::q::is_argument_same_or_convertible_t<
		::q::arguments< Args... >,
		arguments_of_t< Fn >
	>;

template< typename Fn, typename... Args >
using arguments_of_are_convertible_from_incl_void_t =
	::q::is_argument_same_or_convertible_incl_void_t<
		::q::arguments< Args... >,
		arguments_of_t< Fn >
	>;

<<<<<<< HEAD
template< typename Fn, typename... Args >
using arguments_of_are_convertible_from_incl_void_t =
	::q::is_argument_same_or_convertible_incl_void<
		::q::arguments< Args... >,
		arguments_of_t< Fn >
	>;

=======
>>>>>>> 1836024b
template<
	typename Fn,
	template< typename > class T,
	bool _HasAnyArgument = ( arity_of_t< Fn >::value > 0 )
>
struct first_argument_is
: std::false_type
{ };

template<
	typename Fn,
	template< typename > class T
>
struct first_argument_is< Fn, T, true >
: T< first_argument_of_t< Fn > >
{ };

template< typename Fn, bool HasAnyArgument = ( arity_of_t< Fn >::value > 0 ) >
struct first_argument_is_tuple
: std::false_type
{ };

template< typename Fn >
struct first_argument_is_tuple< Fn, true >
: bool_type_t< first_argument_is_tuple_t< Fn >::value >
{ };

namespace detail {

template< typename Fn, bool IsTuple, typename Arguments >
struct _tuple_arguments_of_are_convertible_from_incl_void_
{
	typedef std::false_type type;
};

template< typename Fn, typename Arguments >
struct _tuple_arguments_of_are_convertible_from_incl_void_< Fn, true, Arguments >
{
	typedef bool_type<
		Arguments
		::template is_convertible_to_incl_void<
			typename std::decay<
				tuple_arguments_t<
					first_argument_of_t< Fn >
				>
			>::type
		>::value
	> type;
};

template< typename Fn, std::size_t Arity, typename Arguments >
struct _tuple_arguments_of_are_convertible_from_incl_void
{
	typedef std::false_type type;
};

template< typename Fn, typename Arguments >
struct _tuple_arguments_of_are_convertible_from_incl_void< Fn, 1, Arguments >
{
	typedef typename _tuple_arguments_of_are_convertible_from_incl_void_<
		Fn,
		is_tuple<
			typename std::decay< first_argument_of_t< Fn > >::type
		>::value,
		Arguments
	>::type type;
};

} // namespace detail

template< typename Fn, typename Arguments >
using tuple_arguments_of_are_convertible_from_incl_void_t =
	typename detail::_tuple_arguments_of_are_convertible_from_incl_void<
		Fn,
		arguments_of_t< Fn >::size::value,
		Arguments
	>::type;

template<
	typename Fn,
	typename Arguments = arguments< result_of_t< Fn > >,
	bool Empty = Arguments::empty_or_voidish::value
>
struct result_of_is_voidish_or_eventually_voidish
{
	typedef std::true_type type;
};

template< typename Fn, typename Arguments >
struct result_of_is_voidish_or_eventually_voidish< Fn, Arguments, false >
{
	typedef typename Arguments::first_type::argument_types::empty_or_voidish type;
};

template< typename Fn >
using result_of_is_voidish_or_eventually_voidish_t =
	typename result_of_is_voidish_or_eventually_voidish< Fn >::type;


#ifdef LIBQ_WITH_CPP14

template< typename Fn >
constexpr bool is_function_v = is_function_t< Fn >::value;

template< typename Fn >
constexpr bool is_plain_function_v = is_plain_function_t< Fn >::value;

template< typename Fn >
constexpr bool is_memberfunction_v = is_memberfunction_t< Fn >::value;

template< typename Fn >
constexpr std::size_t arity_of_v = arity_of_t< Fn >::value;

template< typename Fn >
constexpr bool is_const_of_v = is_const_of_t< Fn >::value;

template< typename Fn >
constexpr bool is_mutable_of_v = is_mutable_of_t< Fn >::value;

template< typename Fn, typename... Args >
constexpr bool arguments_of_are_v = arguments_of_are_t< Fn, Args... >::value;

template< typename Fn, typename... Args >
constexpr bool arguments_of_are_convertible_from_v =
	arguments_of_are_convertible_from_t< Fn, Args... >::value;

template< typename Fn, typename... Args >
constexpr bool arguments_of_are_convertible_from_incl_void_v =
	arguments_of_are_convertible_from_incl_void_t< Fn, Args... >::value;

#endif // C++14


/**
 * decay_function ensures that the function provided is either a function
 * pointer (possibly a member function pointer!), or a std::function<...>.
 *
 * In complex situations, compilers can be fooled to coerce a function with an
 * implicit signature (lambdas, or "anonymous classes") into a function with a
 * different signature. This shouldn't be compilable but actually is.
 *
 * By forwarding the function through decay_function, it is guaranteed to
 * either be a function pointer or a std::function, in which case the compiler
 * cannot make coercion mistakes.
 */
template< typename Fn >
typename std::enable_if<
	is_function_t< Fn >::value
	and
	is_convertible_to_t< Fn, signature_ptr_of_t< Fn > >::value,
	signature_ptr_of_t< Fn >
>::type
decay_function( Fn&& fn )
{
	return static_cast< signature_ptr_of_t< Fn > >(
		std::forward< Fn >( fn ) );
}

template< typename Fn >
typename std::enable_if<
	is_function_t< Fn >::value
	and
	is_convertible_to_t< Fn, member_signature_ptr_of_t< Fn > >::value,
	signature_ptr_of_t< Fn >
>::type
decay_function( Fn&& fn )
{
	return static_cast< member_signature_ptr_of_t< Fn > >(
		std::forward< Fn >( fn ) );
}

template< typename Fn >
typename std::enable_if<
	is_function_t< Fn >::value
	and
	!is_convertible_to_t< Fn, signature_ptr_of_t< Fn > >::value
	and
	!is_convertible_to_t< Fn, member_signature_ptr_of_t< Fn > >::value
	and
	is_convertible_to_t< Fn, std_function_of_t< Fn > >::value,
	std_function_of_t< Fn >
>::type
decay_function( Fn&& fn )
{
	return static_cast< std_function_of_t< Fn > >(
		std::forward< Fn >( fn ) );
}

template< typename Fn >
struct decayed_function
{
	typedef decltype( decay_function( std::declval< Fn >( ) ) ) type;
};

template< typename Fn >
struct decayed_function< Fn& >
: decayed_function< Fn >
{ };

template< typename Fn >
struct decayed_function< const Fn >
: decayed_function< Fn >
{ };

template< typename Fn >
using decayed_function_t = typename decayed_function< Fn >::type;

namespace detail {

template< typename Fn1, typename Fn2 >
struct function_cmp
{
	typedef bool_type_t<
		arguments_of_t< Fn1 >
		::template equals< arguments_of_t< Fn2 > >::value
		and
		result_of_as_argument_t< Fn1 >
		::template equals< result_of_as_argument_t< Fn2 > >::value
	> equal;

	typedef bool_type_t<
		arguments_of_t< Fn1 >
		::template map< functional_type< std::decay >::of_t >
		::template equals<
			typename arguments_of_t< Fn2 >
			::template map< functional_type< std::decay >::of_t >
		>::value
		and
		result_of_as_argument_t< Fn1 >
		::template map< functional_type< std::decay >::of_t >
		::template equals<
			typename result_of_as_argument_t< Fn2 >
			::template map< functional_type< std::decay >::of_t >
		>::value
	> same_type;
};

} // namespace detail

template< typename Fn1, typename Fn2 >
using function_equal_t = typename detail::function_cmp< Fn1, Fn2 >::equal;

template< typename Fn1, typename Fn2 >
using function_same_type_t =
	typename detail::function_cmp< Fn1, Fn2 >::same_type;

#ifdef LIBQ_WITH_CPP14

template< typename Fn1, typename Fn2 >
constexpr bool function_equal_v = function_equal_t< Fn1, Fn2 >::value;

template< typename Fn1, typename Fn2 >
constexpr bool function_same_type_v = function_same_type_t< Fn1, Fn2 >::value;

#endif // LIBQ_WITH_CPP14


template< typename Fn, typename... Args >
typename std::enable_if<
	is_function_t< Fn >::value
	and
	Q_ARGUMENTS_ARE_CONVERTIBLE_FROM( Fn, Args... )::value
	and
	(
		!Q_IS_MEMBERFUNCTION( Fn )::value
		or
		Q_FUNCTIONTRAITS( Fn )::using_call_operator::value
	),
	result_of_t< Fn >
>::type
call_with_args( Fn&& fn, Args&&... args )
#ifndef LIBQ_WITH_BROKEN_NOEXCEPT
noexcept( noexcept( fn( std::forward< Args >( args )... ) ) )
#endif
{
	return fn( std::forward< Args >( args )... );
}

template< typename Fn >
typename std::enable_if<
	is_function_t< Fn >::value
	and
	Q_ARGUMENTS_ARE_CONVERTIBLE_FROM( Fn, void_t )::value
	and
	(
		!Q_IS_MEMBERFUNCTION( Fn )::value
		or
		Q_FUNCTIONTRAITS( Fn )::using_call_operator::value
	),
	result_of_t< Fn >
>::type
call_with_args( Fn&& fn )
#ifndef LIBQ_WITH_BROKEN_NOEXCEPT
noexcept( noexcept( fn( void_t( ) ) ) )
#endif
{
	return fn( void_t( ) );
}

template< typename Fn, typename Class, typename... Args >
typename std::enable_if<
	Q_IS_MEMBERFUNCTION( Fn )::value &&
	(
		std::is_same<
			Q_MEMBERCLASS_OF( Fn )*,
			typename std::decay< Class >::type
		>::value ||
		::q::is_base_of<
			Q_MEMBERCLASS_OF( Fn )*,
			typename std::decay< Class >::type
		>::value
	) &&
	is_pointer_like< typename std::decay< Class >::type >::value,
	result_of_t< Fn >
>::type
call_with_args( Fn&& fn, Class&& obj, Args&&... args )
#ifndef LIBQ_WITH_BROKEN_NOEXCEPT
noexcept( noexcept( ( obj->*fn )( std::forward< Args >( args )... ) ) )
#endif
{
	return ( obj->*fn )( std::forward< Args >( args )... );
}

template< typename Fn, typename Class, typename... Args >
typename std::enable_if<
	Q_IS_MEMBERFUNCTION( Fn )::value &&
	(
		std::is_same<
			Q_MEMBERCLASS_OF( Fn ),
			typename std::decay< Class >::type
		>::value ||
		::q::is_base_of<
			Q_MEMBERCLASS_OF( Fn ),
			typename std::decay< Class >::type
		>::value
	) &&
	!is_pointer_like< typename std::decay< Class >::type >::value,
	result_of_t< Fn >
>::type
call_with_args( Fn&& fn, Class&& obj, Args&&... args )
#ifndef LIBQ_WITH_BROKEN_NOEXCEPT
noexcept( noexcept( ( obj.*fn )( std::forward< Args >( args )... ) ) )
#endif
{
	return ( obj.*fn )( std::forward< Args >( args )... );
}

namespace detail {

template< typename Fn, class Tuple, std::size_t... Indexes >
result_of_t< Fn >
call_with_args_by_tuple( Fn&& fn, Tuple&& tuple, q::index_tuple< Indexes... > )
#ifndef LIBQ_WITH_BROKEN_NOEXCEPT
noexcept( noexcept(
	Q_RESULT_OF( Fn )(
		call_with_args(
			std::forward< Fn >( fn ),
			std::forward<
				typename std::tuple_element< Indexes, Tuple >
					::type
			>( std::get< Indexes >( tuple ) )...
		)
	)
) )
#endif
{
	return call_with_args(
		std::forward< Fn >( fn ),
		std::forward<
			typename std::tuple_element<
				Indexes,
				typename std::remove_reference< Tuple >::type
			>::type
		>( std::get< Indexes >( tuple ) )... );
}

template< typename Tuple >
using index_tuple = typename q::make_index_tuple<
		q::tuple_arguments_t< Tuple >::size::value
	>::type;

} // namespace detail

template< typename Fn, class Tuple >
typename std::enable_if<
	!std::is_same<
		typename std::decay< Tuple >::type,
		std::tuple< >
	>::value,
	result_of_t< Fn >
>::type
call_with_args_by_tuple( Fn&& fn, Tuple&& tuple )
#ifndef LIBQ_WITH_BROKEN_NOEXCEPT
noexcept( noexcept(
	detail::call_with_args_by_tuple(
		std::forward< Fn >( fn ),
		std::forward< Tuple >( tuple ),
		detail::index_tuple< Tuple >( ) )
) )
#endif
{
	return detail::call_with_args_by_tuple(
		std::forward< Fn >( fn ),
		std::forward< Tuple >( tuple ),
		detail::index_tuple< Tuple >( )
	);
}

template< typename Fn >
typename std::enable_if<
	!Q_ARGUMENTS_ARE_CONVERTIBLE_FROM( Fn, void_t )::value,
	result_of_t< Fn >
>::type
call_with_args_by_tuple( Fn&& fn, const std::tuple< >& tuple )
#ifndef LIBQ_WITH_BROKEN_NOEXCEPT
noexcept( noexcept( fn( ) ) )
#endif
{
	return fn( );
}

template< typename Fn >
typename std::enable_if<
	Q_ARGUMENTS_ARE_CONVERTIBLE_FROM( Fn, void_t )::value,
	Q_RESULT_OF( Fn )
>::type
call_with_args_by_tuple( Fn&& fn, const std::tuple< >& tuple )
#ifndef LIBQ_WITH_BROKEN_NOEXCEPT
noexcept( noexcept( fn( void_t( ) ) ) )
#endif
{
	return fn( void_t( ) );
}

template< typename Fn, typename InnerFn, typename... Args >
typename std::enable_if<
	Q_IS_FUNCTION( Fn )::value
	and
	Q_IS_FUNCTION( InnerFn )::value
	and
	Q_RESULT_OF_AS_ARGUMENT( InnerFn )::size::value == 0
	and
	Q_ARITY_OF( Fn ) == 0
	and
	Q_ARGUMENTS_ARE_CONVERTIBLE_FROM( InnerFn, Args... )::value,
	Q_RESULT_OF( Fn )
>::type
call_with_args_by_fun( Fn&& fn, InnerFn&& inner_fn, Args&&... args )
#ifndef LIBQ_WITH_BROKEN_NOEXCEPT
noexcept(
	noexcept( inner_fn( std::forward< Args >( args )... ) )
	and
	noexcept( Q_RESULT_OF( Fn )( fn( ) ) )
)
#endif
{
	inner_fn( std::forward< Args >( args )... );
	return fn( );
}

template< typename Fn, typename InnerFn, typename... Args >
typename std::enable_if<
	Q_IS_FUNCTION( Fn )::value
	and
	Q_IS_FUNCTION( InnerFn )::value
	and
	( Q_RESULT_OF_AS_ARGUMENT( InnerFn )::size::value > 0 )
	and
	::q::is_argument_same_or_convertible_t<
		Q_RESULT_OF_AS_ARGUMENT_TYPE( InnerFn ),
		Q_ARGUMENTS_OF( Fn )
	>::value
	and
	Q_ARGUMENTS_ARE_CONVERTIBLE_FROM( InnerFn, Args... )::value,
	result_of_t< Fn >
>::type
call_with_args_by_fun( Fn&& fn, InnerFn&& inner_fn, Args&&... args )
#ifndef LIBQ_WITH_BROKEN_NOEXCEPT
noexcept( noexcept(
	Q_RESULT_OF( Fn )( fn( inner_fn( std::forward< Args >( args )... ) ) )
) )
#endif
{
	return fn( inner_fn( std::forward< Args >( args )... ) );
}

template< typename Class, typename Fn, typename... Args >
typename std::enable_if<
	Q_RESULT_OF_AS_ARGUMENT( Fn )::size::value == 0
	and
	std::is_default_constructible< Class >::value,
	Class
>::type
construct_with_function_call( Fn&& fn, Args&&... args )
#ifndef LIBQ_WITH_BROKEN_NOEXCEPT
noexcept(
	noexcept( fn( std::forward< Args >( args )... ) )
	and
	noexcept( Class( Class( ) ) )
)
#endif
{
	fn( std::forward< Args >( args )... );
	return Class( );
}

template< typename Class, typename Fn, typename... Args >
typename std::enable_if<
	( Q_RESULT_OF_AS_ARGUMENT( Fn )::size::value > 0 )
	and
	merge<
		std::is_constructible,
		q::arguments< Class >,
		Q_RESULT_OF_AS_ARGUMENT_TYPE( Fn )
	>::type::value,
	Class
>::type
construct_with_function_call( Fn&& fn, Args&&... args )
#ifndef LIBQ_WITH_BROKEN_NOEXCEPT
noexcept( noexcept( Class( Class( fn( std::forward< Args >( args )... ) ) ) ) )
#endif
{
	return Class( fn( std::forward< Args >( args )... ) );
}

/**
 * Automatically deduces the types of the @a args and tries to call @a fn with
 * these arguments, or if @a args is a tuple or @c q::arguments instance,
 * tries to unpack it so that it matches the arguments to @a fn.
 *
 * In other words, a function void( int, double ) can be invoked with @a args
 * being either ( int, double ) or an instance of std::tuple< int, double > or
 * q::arguments< int, double >.
 */
template< typename Fn, typename... Args >
result_of_t< Fn >
call( Fn&& fn, Args&&... args )
{
	// TODO: Implement
}

} // namespace q

#endif // LIBQ_FUNCTIONAL_HPP<|MERGE_RESOLUTION|>--- conflicted
+++ resolved
@@ -396,16 +396,6 @@
 		arguments_of_t< Fn >
 	>;
 
-<<<<<<< HEAD
-template< typename Fn, typename... Args >
-using arguments_of_are_convertible_from_incl_void_t =
-	::q::is_argument_same_or_convertible_incl_void<
-		::q::arguments< Args... >,
-		arguments_of_t< Fn >
-	>;
-
-=======
->>>>>>> 1836024b
 template<
 	typename Fn,
 	template< typename > class T,


#include <q/blocking_dispatcher.hpp>
#include <q/mutex.hpp>

#include <queue>

namespace q {

struct blocking_dispatcher::pimpl
{
	pimpl( )
	: pimpl( "" )
	{ }

	pimpl( const std::string& name )
	: name_( name )
	, mutex_( Q_HERE, "[" + name + "] mutex" )
	, started_( false )
	, running_( false )
	, stop_asap_( false )
	{ }

	std::string name_;
	mutex running_mutex_;
	mutex mutex_;
	std::condition_variable cond_;
	bool started_;
	bool running_;
	bool stop_asap_;
	task_fetcher_task task_fetcher_;
};

blocking_dispatcher::blocking_dispatcher(
	const std::string& name )
: sync_event_dispatcher< q::arguments< termination > >( )
, pimpl_( new pimpl( name ) )
{ }

blocking_dispatcher::~blocking_dispatcher( )
{
	;
}

void blocking_dispatcher::notify( )
{
	pimpl_->cond_.notify_one( );
}

void blocking_dispatcher::set_task_fetcher( task_fetcher_task&& fetcher )
{
	pimpl_->task_fetcher_ = std::move( fetcher );
}

void blocking_dispatcher::start( )
{
	Q_AUTO_UNIQUE_LOCK( pimpl_->running_mutex_ );
	auto lock = Q_UNIQUE_LOCK( pimpl_->mutex_ );

	pimpl_->running_ = true;
	pimpl_->started_ = true;

	do
	{
		if ( pimpl_->stop_asap_ )
			break;

		task _task = pimpl_->task_fetcher_
			? std::move( pimpl_->task_fetcher_( ) )
			: task( );

		if ( !pimpl_->running_ && !_task )
			break;

		if ( _task )
		{
			Q_AUTO_UNIQUE_UNLOCK( lock );

			_task( );
		}

<<<<<<< HEAD
		if ( !_task ) //&& pimpl_->should_wait_ )
=======
		if ( !_task )
>>>>>>> bed7b1e7
		{
			pimpl_->cond_.wait( lock );
		}
	}
	while ( true );
}

void blocking_dispatcher::do_terminate( termination method )
{
	{
		Q_AUTO_UNIQUE_LOCK( pimpl_->mutex_ );

		pimpl_->running_ = false;

		switch ( method )
		{
			case termination::linger:
				break;
			case termination::annihilate:
				pimpl_->stop_asap_ = true;
		}
	}

	pimpl_->cond_.notify_one( );
}

q::expect< > blocking_dispatcher::await_termination( )
{
	Q_AUTO_UNIQUE_LOCK( pimpl_->running_mutex_ );
	return q::fulfill< void >( );
}

} // namespace q<|MERGE_RESOLUTION|>--- conflicted
+++ resolved
@@ -78,11 +78,7 @@
 			_task( );
 		}
 
-<<<<<<< HEAD
-		if ( !_task ) //&& pimpl_->should_wait_ )
-=======
 		if ( !_task )
->>>>>>> bed7b1e7
 		{
 			pimpl_->cond_.wait( lock );
 		}
